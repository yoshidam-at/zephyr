/** @file
 * @brief Network context definitions
 *
 * An API for applications to define a network connection.
 */

/*
 * Copyright (c) 2016 Intel Corporation
 *
 * SPDX-License-Identifier: Apache-2.0
 */

#ifndef ZEPHYR_INCLUDE_NET_NET_CONTEXT_H_
#define ZEPHYR_INCLUDE_NET_NET_CONTEXT_H_

/**
 * @brief Application network context
 * @defgroup net_context Application network context
 * @ingroup networking
 * @{
 */

#include <kernel.h>
#include <sys/atomic.h>

#include <net/net_ip.h>
#include <net/net_if.h>
#include <net/net_stats.h>

#ifdef __cplusplus
extern "C" {
#endif

/** Is this context used or not */
#define NET_CONTEXT_IN_USE BIT(0)

/** State of the context (bits 1 & 2 in the flags) */
enum net_context_state {
	NET_CONTEXT_IDLE = 0,
	NET_CONTEXT_UNCONNECTED = 0,
	NET_CONTEXT_CONFIGURING = 1,
	NET_CONTEXT_CONNECTING = 1,
	NET_CONTEXT_READY = 2,
	NET_CONTEXT_CONNECTED = 2,
	NET_CONTEXT_LISTENING = 3,
};

/**
 * The address family, connection type and IP protocol are
 * stored into a bit field to save space.
 */
/** Protocol family of this connection */
#define NET_CONTEXT_FAMILY (BIT(3) | BIT(4) | BIT(5))

/** Type of the connection (datagram / stream / raw) */
#define NET_CONTEXT_TYPE   (BIT(6) | BIT(7))

/** Remote address set */
#define NET_CONTEXT_REMOTE_ADDR_SET  BIT(8)

struct net_context;

/**
 * @typedef net_context_recv_cb_t
 * @brief Network data receive callback.
 *
 * @details The recv callback is called after a network data packet is
 * received. This callback is called by RX thread so its stack and execution
 * context is used here. Keep processing in the callback minimal to reduce the
 * time spent blocked while handling packets.
 *
 * @param context The context to use.
 * @param pkt Network buffer that is received. If the pkt is not NULL,
 * then the callback will own the buffer and it needs to to unref the pkt
 * as soon as it has finished working with it.  On EOF, pkt will be NULL.
 * @param ip_hdr a pointer to relevant IP (v4 or v6) header.
 * @param proto_hdr a pointer to relevant protocol (udp or tcp) header.
 * @param status Value is set to 0 if some data or the connection is
 * at EOF, <0 if there was an error receiving data, in this case the
 * pkt parameter is set to NULL.
 * @param user_data The user data given in net_recv() call.
 */
typedef void (*net_context_recv_cb_t)(struct net_context *context,
				      struct net_pkt *pkt,
				      union net_ip_header *ip_hdr,
				      union net_proto_header *proto_hdr,
				      int status,
				      void *user_data);

/**
 * @typedef net_context_send_cb_t
 * @brief Network data send callback.
 *
 * @details The send callback is called after a network data packet is sent.
 * This callback is called by TX thread so its stack and execution context is
 * used here. Keep processing in the callback minimal to reduce the time spent
 * blocked while handling packets.
 *
 * @param context The context to use.
 * @param status Value is set to >= 0: amount of data that was sent,
 * < 0 there was an error sending data.
 * @param user_data The user data given in net_send() call.
 */
typedef void (*net_context_send_cb_t)(struct net_context *context,
				      int status,
				      void *user_data);

/**
 * @typedef net_tcp_accept_cb_t
 * @brief Accept callback
 *
 * @details The accept callback is called after a successful connection was
 * established or if there was an error while we were waiting for a connection
 * attempt. This callback is called by RX thread so its stack and execution
 * context is used here. Keep processing in the callback minimal to reduce the
 * time spent blocked while handling packets.
 *
 * @param context The context to use.
 * @param addr The peer address.
 * @param addrlen Length of the peer address.
 * @param status The status code, 0 on success, < 0 otherwise
 * @param user_data The user data given in net_context_accept() call.
 */
typedef void (*net_tcp_accept_cb_t)(struct net_context *new_context,
				    struct sockaddr *addr,
				    socklen_t addrlen,
				    int status,
				    void *user_data);

/**
 * @typedef net_context_connect_cb_t
 * @brief Connection callback.
 *
 * @details The connect callback is called after a connection is being
 * established.
 * For TCP connections, this callback is called by RX thread so its stack and
 * execution context is used here. The callback is called after the TCP
 * connection was established or if the connection failed. Keep processing in
 * the callback minimal to reduce the time spent blocked while handling
 * packets.
 * For UDP connections, this callback is called immediately by
 * net_context_connect() function. UDP is a connectionless protocol so the
 * connection can be thought of being established immediately.
 *
 * @param context The context to use.
 * @param status Status of the connection establishment. This is 0
 * if the connection was established successfully, <0 if there was an
 * error.
 * @param user_data The user data given in net_context_connect() call.
 */
typedef void (*net_context_connect_cb_t)(struct net_context *context,
					 int status,
					 void *user_data);

/* The net_pkt_get_slab_func_t is here in order to avoid circular
 * dependency between net_pkt.h and net_context.h
 */
/**
 * @typedef net_pkt_get_slab_func_t
 *
 * @brief Function that is called to get the slab that is used
 * for net_pkt allocations.
 *
 * @return Pointer to valid struct k_mem_slab instance.
 */
typedef struct k_mem_slab *(*net_pkt_get_slab_func_t)(void);

/* The net_pkt_get_pool_func_t is here in order to avoid circular
 * dependency between net_pkt.h and net_context.h
 */
/**
 * @typedef net_pkt_get_pool_func_t
 *
 * @brief Function that is called to get the pool that is used
 * for net_buf allocations.
 *
 * @return Pointer to valid struct net_buf_pool instance.
 */
typedef struct net_buf_pool *(*net_pkt_get_pool_func_t)(void);

struct net_tcp;

struct net_conn_handle;

struct tls_context;

/**
 * Note that we do not store the actual source IP address in the context
 * because the address is already be set in the network interface struct.
 * If there is no such source address there, the packet cannot be sent
 * anyway. This saves 12 bytes / context in IPv6.
 */
struct net_context {
	/** User data.
	 *
	 *  First member of the structure to let users either have user data
	 *  associated with a context, or put contexts into a FIFO.
	 */
	void *user_data;

	/** Reference count
	 */
	atomic_t refcount;

	/** Internal lock for protecting this context from multiple access.
	 */
	struct k_mutex lock;

	/** Local endpoint address. Note that the values are in network byte
	 * order.
	 */
	struct sockaddr_ptr local;

	/** Remote endpoint address. Note that the values are in network byte
	 * order.
	 */
	struct sockaddr remote;

	/** Connection handle */
	struct net_conn_handle *conn_handler;

	/** Receive callback to be called when desired packet
	 * has been received.
	 */
	net_context_recv_cb_t recv_cb;

	/** Send callback to be called when the packet has been sent
	 * successfully.
	 */
	net_context_send_cb_t send_cb;

	/** Connect callback to be called when a connection has been
	 *  established.
	 */
	net_context_connect_cb_t connect_cb;

#if defined(CONFIG_NET_CONTEXT_NET_PKT_POOL)
	/** Get TX net_buf pool for this context.
	 */
	net_pkt_get_slab_func_t tx_slab;

	/** Get DATA net_buf pool for this context.
	 */
	net_pkt_get_pool_func_t data_pool;
#endif /* CONFIG_NET_CONTEXT_NET_PKT_POOL */

#if defined(CONFIG_NET_TCP)
	/** TCP connection information */
	struct net_tcp *tcp;
#endif /* CONFIG_NET_TCP */

#if defined(CONFIG_NET_CONTEXT_SYNC_RECV)
	/**
	 * Semaphore to signal synchronous recv call completion.
	 */
	struct k_sem recv_data_wait;
#endif /* CONFIG_NET_CONTEXT_SYNC_RECV */

#if defined(CONFIG_NET_SOCKETS)
	/** Per-socket packet or connection queues */
	union {
		struct k_fifo recv_q;
		struct k_fifo accept_q;
	};

#if defined(CONFIG_NET_SOCKETS_SOCKOPT_TLS)
	/** TLS context information */
	struct tls_context *tls;
#endif /* CONFIG_NET_SOCKETS_SOCKOPT_TLS */
#endif /* CONFIG_NET_SOCKETS */

#if defined(CONFIG_NET_OFFLOAD)
	/** context for use by offload drivers */
	void *offload_context;
#endif /* CONFIG_NET_OFFLOAD */

#if defined(CONFIG_NET_SOCKETS_CAN)
	int can_filter_id;
#endif /* CONFIG_NET_SOCKETS_CAN */

	/** Option values */
	struct {
#if defined(CONFIG_NET_CONTEXT_PRIORITY)
		/** Priority of the network data sent via this net_context */
		u8_t priority;
#endif
#if defined(CONFIG_NET_CONTEXT_TIMESTAMP)
		bool timestamp;
#endif
#if defined(CONFIG_NET_CONTEXT_TXTIME)
		bool txtime;
#endif
#if defined(CONFIG_SOCKS)
		struct {
			struct sockaddr addr;
			socklen_t addrlen;
		} proxy;
#endif
	} options;

	/** Protocol (UDP, TCP or IEEE 802.3 protocol value) */
	u16_t proto;

	/** Flags for the context */
	u16_t flags;

	/** Network interface assigned to this context */
	s8_t iface;

	/** IPv6 hop limit or IPv4 ttl for packets sent via this context. */
	union {
		u8_t ipv6_hop_limit;
		u8_t ipv4_ttl;
	};

#if defined(CONFIG_SOCKS)
	bool proxy_enabled;
#endif

};

static inline bool net_context_is_used(struct net_context *context)
{
	NET_ASSERT(context);

	return context->flags & NET_CONTEXT_IN_USE;
}

#define NET_CONTEXT_STATE_SHIFT 1
#define NET_CONTEXT_STATE_MASK 0x03

/**
 * @brief Get state for this network context.
 *
 * @details This function returns the state of the context.
 *
 * @param context Network context.
 *
 * @return Network state.
 */
static inline
enum net_context_state net_context_get_state(struct net_context *context)
{
	NET_ASSERT(context);

	return (enum net_context_state)
		((context->flags >> NET_CONTEXT_STATE_SHIFT) &
		NET_CONTEXT_STATE_MASK);
}

/**
 * @brief Set state for this network context.
 *
 * @details This function sets the state of the context.
 *
 * @param context Network context.
 * @param state New network context state.
 */
static inline void net_context_set_state(struct net_context *context,
					 enum net_context_state state)
{
	NET_ASSERT(context);

	context->flags &= ~(NET_CONTEXT_STATE_MASK << NET_CONTEXT_STATE_SHIFT);
	context->flags |= ((state & NET_CONTEXT_STATE_MASK) <<
			   NET_CONTEXT_STATE_SHIFT);
}

/**
 * @brief Get address family for this network context.
 *
 * @details This function returns the address family (IPv4 or IPv6)
 * of the context.
 *
 * @param context Network context.
 *
 * @return Network state.
 */
static inline sa_family_t net_context_get_family(struct net_context *context)
{
	NET_ASSERT(context);

<<<<<<< HEAD
	if (context->flags & NET_CONTEXT_FAMILY) {
		return AF_INET6;
	}

	return AF_INET6;
=======
	return ((context->flags & NET_CONTEXT_FAMILY) >> 3);
>>>>>>> b07d0102
}

/**
 * @brief Set address family for this network context.
 *
 * @details This function sets the address family (IPv4, IPv6 or AF_PACKET)
 * of the context.
 *
 * @param context Network context.
 * @param family Address family (AF_INET, AF_INET6, AF_PACKET, AF_CAN)
 */
static inline void net_context_set_family(struct net_context *context,
					  sa_family_t family)
{
	u8_t flag = 0U;

	NET_ASSERT(context);

	if (family == AF_UNSPEC || family == AF_INET || family == AF_INET6 ||
	    family == AF_PACKET || family == AF_CAN) {
		/* Family is in BIT(4), BIT(5) and BIT(6) */
		flag = family << 3;
	}

	context->flags |= flag;
}

/**
 * @brief Get context type for this network context.
 *
 * @details This function returns the context type (stream, datagram or raw)
 * of the context.
 *
 * @param context Network context.
 *
 * @return Network context type.
 */
static inline
enum net_sock_type net_context_get_type(struct net_context *context)
{
	NET_ASSERT(context);

	return (enum net_sock_type)((context->flags & NET_CONTEXT_TYPE) >> 6);
}

/**
 * @brief Set context type for this network context.
 *
 * @details This function sets the context type (stream or datagram)
 * of the context.
 *
 * @param context Network context.
 * @param type Context type (SOCK_STREAM or SOCK_DGRAM)
 */
static inline void net_context_set_type(struct net_context *context,
					enum net_sock_type type)
{
	u16_t flag = 0U;

	NET_ASSERT(context);

	if (type == SOCK_DGRAM || type == SOCK_STREAM || type == SOCK_RAW) {
		/* Type is in BIT(6) and BIT(7)*/
		flag = type << 6;
	}

	context->flags |= flag;
}

/**
 * @brief Set CAN filter id for this network context.
 *
 * @details This function sets the CAN filter id of the context.
 *
 * @param context Network context.
 * @param filter_id CAN filter id
 */
#if defined(CONFIG_NET_SOCKETS_CAN)
static inline void net_context_set_filter_id(struct net_context *context,
					     int filter_id)
{
	NET_ASSERT(context);

	context->can_filter_id = filter_id;
}
#else
static inline void net_context_set_filter_id(struct net_context *context,
					     int filter_id)
{
	ARG_UNUSED(context);
	ARG_UNUSED(filter_id);
}
#endif

/**
 * @brief Get CAN filter id for this network context.
 *
 * @details This function gets the CAN filter id of the context.
 *
 * @param context Network context.
 *
 * @return Filter id of this network context
 */
#if defined(CONFIG_NET_SOCKETS_CAN)
static inline int net_context_get_filter_id(struct net_context *context)
{
	NET_ASSERT(context);

	return context->can_filter_id;
}
#else
static inline int net_context_get_filter_id(struct net_context *context)
{
	ARG_UNUSED(context);

	return -1;
}
#endif

/**
 * @brief Get context IP protocol for this network context.
 *
 * @details This function returns the IP protocol (UDP / TCP /
 * IEEE 802.3 protocol value) of the context.
 *
 * @param context Network context.
 *
 * @return Network context IP protocol.
 */
static inline u16_t net_context_get_ip_proto(struct net_context *context)
{
	return context->proto;
}

/**
 * @brief Set context IP protocol for this network context.
 *
 * @details This function sets the context IP protocol (UDP / TCP)
 * of the context.
 *
 * @param context Network context.
 * @param proto Context IP protocol (IPPROTO_UDP, IPPROTO_TCP or IEEE 802.3
 * protocol value)
 */
static inline void net_context_set_ip_proto(struct net_context *context,
					    u16_t proto)
{
	context->proto = proto;
}

/**
 * @brief Get network interface for this context.
 *
 * @details This function returns the used network interface.
 *
 * @param context Network context.
 *
 * @return Context network interface if context is bind to interface,
 * NULL otherwise.
 */
static inline
struct net_if *net_context_get_iface(struct net_context *context)
{
	NET_ASSERT(context);

	return net_if_get_by_index(context->iface);
}

/**
 * @brief Set network interface for this context.
 *
 * @details This function binds network interface to this context.
 *
 * @param context Network context.
 * @param iface Network interface.
 */
static inline void net_context_set_iface(struct net_context *context,
					 struct net_if *iface)
{
	NET_ASSERT(iface);

	context->iface = net_if_get_by_iface(iface);
}

static inline u8_t net_context_get_ipv4_ttl(struct net_context *context)
{
	return context->ipv4_ttl;
}

static inline void net_context_set_ipv4_ttl(struct net_context *context,
					    u8_t ttl)
{
	context->ipv4_ttl = ttl;
}

static inline u8_t net_context_get_ipv6_hop_limit(struct net_context *context)
{
	return context->ipv6_hop_limit;
}

static inline void net_context_set_ipv6_hop_limit(struct net_context *context,
						  u8_t hop_limit)
{
	context->ipv6_hop_limit = hop_limit;
}

#if defined(CONFIG_SOCKS)
static inline void net_context_set_proxy_enabled(struct net_context *context,
						 bool enable)
{
	context->proxy_enabled = enable;
}

static inline bool net_context_is_proxy_enabled(struct net_context *context)
{
	return context->proxy_enabled;
}
#else
static inline void net_context_set_proxy_enabled(struct net_context *context,
						 bool enable)
{
	ARG_UNUSED(context);
	ARG_UNUSED(enable);
}

static inline bool net_context_is_proxy_enabled(struct net_context *context)
{
	return false;
}
#endif

/**
 * @brief Get network context.
 *
 * @details Network context is used to define the connection 5-tuple
 * (protocol, remote address, remote port, source address and source
 * port). Random free port number will be assigned to source port when
 * context is created. This is similar as BSD socket() function.
 * The context will be created with a reference count of 1.
 *
 * @param family IP address family (AF_INET or AF_INET6)
 * @param type Type of the socket, SOCK_STREAM or SOCK_DGRAM
 * @param ip_proto IP protocol, IPPROTO_UDP or IPPROTO_TCP. For raw socket
 * access, the value is the L2 protocol value from IEEE 802.3 (see ethernet.h)
 * @param context The allocated context is returned to the caller.
 *
 * @return 0 if ok, < 0 if error
 */
int net_context_get(sa_family_t family,
		    enum net_sock_type type,
		    u16_t ip_proto,
		    struct net_context **context);

/**
 * @brief Close and unref a network context.
 *
 * @details This releases the context. It is not possible to send or
 * receive data via this context after this call.  This is similar as
 * BSD shutdown() function.  For legacy compatibility, this function
 * will implicitly decrement the reference count and possibly destroy
 * the context either now or when it reaches a final state.
 *
 * @param context The context to be closed.
 *
 * @return 0 if ok, < 0 if error
 */
int net_context_put(struct net_context *context);

/**
 * @brief Take a reference count to a net_context, preventing destruction
 *
 * @details Network contexts are not recycled until their reference
 * count reaches zero.  Note that this does not prevent any "close"
 * behavior that results from errors or net_context_put.  It simply
 * prevents the context from being recycled for further use.
 *
 * @param context The context on which to increment the reference count
 *
 * @return The new reference count
 */
int net_context_ref(struct net_context *context);

/**
 * @brief Decrement the reference count to a network context
 *
 * @details Decrements the refcount.  If it reaches zero, the context
 * will be recycled.  Note that this does not cause any
 * network-visible "close" behavior (i.e. future packets to this
 * connection may see TCP RST or ICMP port unreachable responses).  See
 * net_context_put() for that.
 *
 * @param context The context on which to decrement the reference count
 *
 * @return The new reference count, zero if the context was destroyed
 */
int net_context_unref(struct net_context *context);

/**
 * @brief Create IPv4 packet in provided net_pkt from context
 *
 * @param context Network context for a connection
 * @param pkt Network packet
 * @param src Source address, or NULL to choose a default
 * @param dst Destination IPv4 address
 *
 * @return Return 0 on success, negative errno otherwise.
 */
#if defined(CONFIG_NET_IPV4)
int net_context_create_ipv4_new(struct net_context *context,
				struct net_pkt *pkt,
				const struct in_addr *src,
				const struct in_addr *dst);
#else
static inline int net_context_create_ipv4_new(struct net_context *context,
					      struct net_pkt *pkt,
					      const struct in_addr *src,
					      const struct in_addr *dst)
{
	return -1;
}
#endif /* CONFIG_NET_IPV4 */

/**
 * @brief Create IPv6 packet in provided net_pkt from context
 *
 * @param context Network context for a connection
 * @param pkt Network packet
 * @param src Source address, or NULL to choose a default from context
 * @param dst Destination IPv6 address
 *
 * @return Return 0 on success, negative errno otherwise.
 */
#if defined(CONFIG_NET_IPV6)
int net_context_create_ipv6_new(struct net_context *context,
				struct net_pkt *pkt,
				const struct in6_addr *src,
				const struct in6_addr *dst);
#else
static inline int net_context_create_ipv6_new(struct net_context *context,
					      struct net_pkt *pkt,
					      const struct in6_addr *src,
					      const struct in6_addr *dst)
{
	return -1;
}
#endif /* CONFIG_NET_IPV6 */

/**
 * @brief Assign a socket a local address.
 *
 * @details This is similar as BSD bind() function.
 *
 * @param context The context to be assigned.
 * @param addr Address to assigned.
 * @param addrlen Length of the address.
 *
 * @return 0 if ok, < 0 if error
 */
int net_context_bind(struct net_context *context,
		     const struct sockaddr *addr,
		     socklen_t addrlen);

/**
 * @brief Mark the context as a listening one.
 *
 * @details This is similar as BSD listen() function.
 *
 * @param context The context to use.
 * @param backlog The size of the pending connections backlog.
 *
 * @return 0 if ok, < 0 if error
 */
int net_context_listen(struct net_context *context,
		       int backlog);

/**
 * @brief            Create a network connection.
 *
 * @details          The net_context_connect function creates a network
 *                   connection to the host specified by addr. After the
 *                   connection is established, the user-supplied callback (cb)
 *                   is executed. cb is called even if the timeout was set to
 *                   K_FOREVER. cb is not called if the timeout expires.
 *                   For datagram sockets (SOCK_DGRAM), this function only sets
 *                   the peer address.
 *                   This function is similar to the BSD connect() function.
 *
 * @param context    The network context.
 * @param addr       The peer address to connect to.
 * @param addrlen    Peer address length.
 * @param cb         Callback function. Set to NULL if not required.
 * @param timeout    The timeout value for the connection. Possible values:
 *                   * K_NO_WAIT: this function will return immediately,
 *                   * K_FOREVER: this function will block until the
 *                                      connection is established,
 *                   * >0: this function will wait the specified ms.
 * @param user_data  Data passed to the callback function.
 *
 * @return           0 on success.
 * @return           -EINVAL if an invalid parameter is passed as an argument.
 * @return           -ENOTSUP if the operation is not supported or implemented.
 * @return           -ETIMEDOUT if the connect operation times out.
 */
int net_context_connect(struct net_context *context,
			const struct sockaddr *addr,
			socklen_t addrlen,
			net_context_connect_cb_t cb,
			s32_t timeout,
			void *user_data);

/**
 * @brief Accept a network connection attempt.
 *
 * @details Accept a connection being established. This function
 * will return immediately if the timeout is set to K_NO_WAIT.
 * In this case the context will call the supplied callback when ever
 * there is a connection established to this context. This is "a register
 * handler and forget" type of call (async).
 * If the timeout is set to K_FOREVER, the function will wait
 * until the connection is established. Timeout value > 0, will wait as
 * many ms.
 * After the connection is established a caller-supplied callback is called.
 * The callback is called even if timeout was set to K_FOREVER, the
 * callback is called before this function will return in this case.
 * The callback is not called if the timeout expires.
 * This is similar as BSD accept() function.
 *
 * @param context The context to use.
 * @param cb Caller-supplied callback function.
 * @param timeout Timeout for the connection. Possible values
 * are K_FOREVER, K_NO_WAIT, >0.
 * @param user_data Caller-supplied user data.
 *
 * @return 0 if ok, < 0 if error
 */
int net_context_accept(struct net_context *context,
		       net_tcp_accept_cb_t cb,
		       s32_t timeout,
		       void *user_data);

/**
 * @brief Send data to a peer.
 *
 * @details This function can be used to send network data to a peer
 * connection. After the network buffer is sent, a caller-supplied
 * callback is called. Note that the callback might be called after this
 * function has returned. For context of type SOCK_DGRAM, the destination
 * address must have been set by the call to net_context_connect().
 * This is similar as BSD send() function.
 *
 * @param context The network context to use.
 * @param buf The data buffer to send
 * @param len Length of the buffer
 * @param cb Caller-supplied callback function.
 * @param timeout Currently this value is not used.
 * @param user_data Caller-supplied user data.
 *
 * @return 0 if ok, < 0 if error
 */
int net_context_send(struct net_context *context,
		     const void *buf,
		     size_t len,
		     net_context_send_cb_t cb,
		     s32_t timeout,
		     void *user_data);

/**
 * @brief Send data to a peer specified by address.
 *
 * @details This function can be used to send network data to a peer
 * specified by address. This variant can only be used for datagram
 * connections of type SOCK_DGRAM. After the network buffer is sent,
 * a caller-supplied callback is called. Note that the callback might be
 * called after this function has returned.
 * This is similar as BSD sendto() function.
 *
 * @param context The network context to use.
 * @param buf The data buffer to send
 * @param len Length of the buffer
 * @param dst_addr Destination address.
 * @param addrlen Length of the address.
 * @param cb Caller-supplied callback function.
 * @param timeout Currently this value is not used.
 * @param user_data Caller-supplied user data.
 *
 * @return numbers of bytes sent on success, a negative errno otherwise
 */
int net_context_sendto(struct net_context *context,
		       const void *buf,
		       size_t len,
		       const struct sockaddr *dst_addr,
		       socklen_t addrlen,
		       net_context_send_cb_t cb,
		       s32_t timeout,
		       void *user_data);

/**
 * @brief Send data in iovec to a peer specified in msghdr struct.
 *
 * @details This function has similar semantics as Posix sendmsg() call.
 * For unconnected socket, the msg_name field in msghdr must be set. For
 * connected socket the msg_name should be set to NULL, and msg_namelen to 0.
 * After the network buffer is sent, a caller-supplied callback is called.
 * Note that the callback might be called after this function has returned.
 *
 * @param context The network context to use.
 * @param msghdr The data to send
 * @param flags Flags for the sending.
 * @param cb Caller-supplied callback function.
 * @param timeout Currently this value is not used.
 * @param user_data Caller-supplied user data.
 *
 * @return numbers of bytes sent on success, a negative errno otherwise
 */
int net_context_sendmsg(struct net_context *context,
			const struct msghdr *msghdr,
			int flags,
			net_context_send_cb_t cb,
			s32_t timeout,
			void *user_data);

/**
 * @brief Receive network data from a peer specified by context.
 *
 * @details This function can be used to register a callback function
 * that is called by the network stack when network data has been received
 * for this context. As this function registers a callback, then there
 * is no need to call this function multiple times if timeout is set to
 * K_NO_WAIT.
 * If callback function or user data changes, then the function can be called
 * multiple times to register new values.
 * This function will return immediately if the timeout is set to K_NO_WAIT.
 * If the timeout is set to K_FOREVER, the function will wait until the
 * network buffer is received. Timeout value > 0 will wait as many ms.
 * After the network buffer is received, a caller-supplied callback is
 * called. The callback is called even if timeout was set to K_FOREVER,
 * the callback is called before this function will return in this case.
 * The callback is not called if the timeout expires. The timeout functionality
 * can be compiled out if synchronous behavior is not needed. The sync call
 * logic requires some memory that can be saved if only async way of call is
 * used. If CONFIG_NET_CONTEXT_SYNC_RECV is not set, then the timeout parameter
 * value is ignored.
 * This is similar as BSD recv() function.
 * Note that net_context_bind() should be called before net_context_recv().
 * Default random port number is assigned to local port. Only bind() will
 * update connection information from context. If recv() is called before
 * bind() call, it may refuse to bind to a context which already has
 * a connection associated.
 *
 * @param context The network context to use.
 * @param cb Caller-supplied callback function.
 * @param timeout Caller-supplied timeout. Possible values
 * are K_FOREVER, K_NO_WAIT, >0.
 * @param user_data Caller-supplied user data.
 *
 * @return 0 if ok, < 0 if error
 */
int net_context_recv(struct net_context *context,
		     net_context_recv_cb_t cb,
		     s32_t timeout,
		     void *user_data);

/**
 * @brief Update TCP receive window for context.
 *
 * @details This function should be used by an application which
 * doesn't fully process incoming data in its receive callback,
 * but for example, queues it. In this case, receive callback
 * should decrease the window (call this function with a negative
 * value) by the size of queued data, and function(s) which dequeue
 * data - with positive value corresponding to the dequeued size.
 * For example, if receive callback gets a packet with the data
 * size of 256 and queues it, it should call this function with
 * delta of -256. If a function extracts 10 bytes of the queued
 * data, it should call it with delta of 10.
 *
 * @param context The TCP network context to use.
 * @param delta Size, in bytes, by which to increase TCP receive
 * window (negative value to decrease).
 *
 * @return 0 if ok, < 0 if error
 */
int net_context_update_recv_wnd(struct net_context *context,
				s32_t delta);

enum net_context_option {
	NET_OPT_PRIORITY	= 1,
	NET_OPT_TIMESTAMP	= 2,
	NET_OPT_TXTIME		= 3,
	NET_OPT_SOCKS5		= 4,
};

/**
 * @brief Set an connection option for this context.
 *
 * @param context The network context to use.
 * @param option Option to set
 * @param value Option value
 * @param len Option length
 *
 * @return 0 if ok, <0 if error
 */
int net_context_set_option(struct net_context *context,
			   enum net_context_option option,
			   const void *value, size_t len);

/**
 * @brief Get connection option value for this context.
 *
 * @param context The network context to use.
 * @param option Option to set
 * @param value Option value
 * @param len Option length (returned to caller)
 *
 * @return 0 if ok, <0 if error
 */
int net_context_get_option(struct net_context *context,
			   enum net_context_option option,
			   void *value, size_t *len);

/**
 * @typedef net_context_cb_t
 * @brief Callback used while iterating over network contexts
 *
 * @param context A valid pointer on current network context
 * @param user_data A valid pointer on some user data or NULL
 */
typedef void (*net_context_cb_t)(struct net_context *context, void *user_data);

/**
 * @brief Go through all the network connections and call callback
 * for each network context.
 *
 * @param cb User-supplied callback function to call.
 * @param user_data User specified data.
 */
void net_context_foreach(net_context_cb_t cb, void *user_data);

/**
 * @brief Set custom network buffer pools for context send operations
 *
 * Set custom network buffer pools used by the IP stack to allocate
 * network buffers used by the context when sending data to the
 * network. Using dedicated buffers may help make send operations on
 * a given context more reliable, e.g. not be subject to buffer
 * starvation due to operations on other network contexts. Buffer pools
 * are set per context, but several contexts may share the same buffers.
 * Note that there's no support for per-context custom receive packet
 * pools.
 *
 * @param context Context that will use the given net_buf pools.
 * @param tx_pool Pointer to the function that will return TX pool
 * to the caller. The TX pool is used when sending data to network.
 * There is one TX net_pkt for each network packet that is sent.
 * @param data_pool Pointer to the function that will return DATA pool
 * to the caller. The DATA pool is used to store data that is sent to
 * the network.
 */
#if defined(CONFIG_NET_CONTEXT_NET_PKT_POOL)
static inline void net_context_setup_pools(struct net_context *context,
					   net_pkt_get_slab_func_t tx_slab,
					   net_pkt_get_pool_func_t data_pool)
{
	NET_ASSERT(context);

	context->tx_slab = tx_slab;
	context->data_pool = data_pool;
}
#else
#define net_context_setup_pools(context, tx_pool, data_pool)
#endif

#ifdef __cplusplus
}
#endif

/**
 * @}
 */

#endif /* ZEPHYR_INCLUDE_NET_NET_CONTEXT_H_ */<|MERGE_RESOLUTION|>--- conflicted
+++ resolved
@@ -380,15 +380,7 @@
 {
 	NET_ASSERT(context);
 
-<<<<<<< HEAD
-	if (context->flags & NET_CONTEXT_FAMILY) {
-		return AF_INET6;
-	}
-
-	return AF_INET6;
-=======
 	return ((context->flags & NET_CONTEXT_FAMILY) >> 3);
->>>>>>> b07d0102
 }
 
 /**

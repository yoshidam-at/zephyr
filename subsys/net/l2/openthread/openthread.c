/*
 * Copyright (c) 2018 Nordic Semiconductor ASA
 *
 * SPDX-License-Identifier: Apache-2.0
 */

#include <logging/log.h>
LOG_MODULE_REGISTER(net_l2_openthread, CONFIG_OPENTHREAD_L2_LOG_LEVEL);

#include <net/net_core.h>
#include <net/net_pkt.h>
#include <net/net_mgmt.h>
#include <net/openthread.h>

#include <net_private.h>

#include <init.h>
#include <sys/util.h>
#include <sys/__assert.h>

#include <openthread/cli.h>
#include <openthread/ip6.h>
#include <openthread/link.h>
#include <openthread/message.h>
#include <openthread/tasklet.h>
#include <openthread/thread.h>
#include <openthread/dataset.h>
#include <openthread/joiner.h>
#include <openthread-system.h>
#include <openthread-config-generic.h>

#include <platform-zephyr.h>

#include "openthread_utils.h"

#define OT_STACK_SIZE (CONFIG_OPENTHREAD_THREAD_STACK_SIZE)
#define OT_PRIORITY K_PRIO_COOP(CONFIG_OPENTHREAD_THREAD_PRIORITY)

#define OT_NETWORK_NAME CONFIG_OPENTHREAD_NETWORK_NAME
#define OT_CHANNEL CONFIG_OPENTHREAD_CHANNEL
#define OT_PANID CONFIG_OPENTHREAD_PANID
#define OT_XPANID CONFIG_OPENTHREAD_XPANID

#if defined(CONFIG_OPENTHREAD_JOINER_PSKD)
#define OT_JOINER_PSKD CONFIG_OPENTHREAD_JOINER_PSKD
#else
#define OT_JOINER_PSKD ""
#endif

#if defined(CONFIG_OPENTHREAD_PLATFORM_INFO)
#define OT_PLATFORM_INFO CONFIG_OPENTHREAD_PLATFORM_INFO
#else
#define OT_PLATFORM_INFO ""
#endif

extern void platformShellInit(otInstance *aInstance);

K_SEM_DEFINE(ot_sem, 0, 1);

K_THREAD_STACK_DEFINE(ot_stack_area, OT_STACK_SIZE);
static struct k_thread ot_thread_data;
static k_tid_t ot_tid;
static struct net_linkaddr *ll_addr;

static struct net_mgmt_event_callback ip6_addr_cb;

static struct k_work join_success_handler_work;

static void ipv6_addr_event_handler(struct net_mgmt_event_callback *cb,
				    u32_t mgmt_event, struct net_if *iface)
{
	struct openthread_context *ot_context = net_if_l2_data(iface);

	if (net_if_l2(iface) != &NET_L2_GET_NAME(OPENTHREAD)) {
		return;
	}

	if (mgmt_event == NET_EVENT_IPV6_ADDR_ADD) {
		add_ipv6_addr_to_ot(ot_context);
	} else if (mgmt_event == NET_EVENT_IPV6_MADDR_ADD) {
		add_ipv6_maddr_to_ot(ot_context);
	}
}

void otPlatRadioGetIeeeEui64(otInstance *instance, uint8_t *ieee_eui64)
{
	ARG_UNUSED(instance);

	memcpy(ieee_eui64, ll_addr->addr, ll_addr->len);
}

void otTaskletsSignalPending(otInstance *instance)
{
	k_sem_give(&ot_sem);
}

void otSysEventSignalPending(void)
{
	k_sem_give(&ot_sem);
}

void ot_state_changed_handler(uint32_t flags, void *context)
{
	struct openthread_context *ot_context = context;

	NET_INFO("State changed! Flags: 0x%08" PRIx32 " Current role: %d",
		    flags, otThreadGetDeviceRole(ot_context->instance));

	if (flags & OT_CHANGED_IP6_ADDRESS_REMOVED) {
		NET_DBG("Ipv6 address removed");
		rm_ipv6_addr_from_zephyr(ot_context);
	}

	if (flags & OT_CHANGED_IP6_ADDRESS_ADDED) {
		NET_DBG("Ipv6 address added");
		add_ipv6_addr_to_zephyr(ot_context);
	}

	if (flags & OT_CHANGED_IP6_MULTICAST_UNSUBSRCRIBED) {
		NET_DBG("Ipv6 multicast address removed");
		rm_ipv6_maddr_from_zephyr(ot_context);
	}

	if (flags & OT_CHANGED_IP6_MULTICAST_SUBSRCRIBED) {
		NET_DBG("Ipv6 multicast address added");
		add_ipv6_maddr_to_zephyr(ot_context);
	}
}

void ot_receive_handler(otMessage *aMessage, void *context)
{
	struct openthread_context *ot_context = context;

	u16_t offset = 0U;
	u16_t read_len;
	struct net_pkt *pkt;
	struct net_buf *pkt_buf;

	pkt = net_pkt_rx_alloc_with_buffer(ot_context->iface,
					   otMessageGetLength(aMessage),
					   AF_UNSPEC, 0, K_NO_WAIT);
	if (!pkt) {
		NET_ERR("Failed to reserve net pkt");
		goto out;
	}

	pkt_buf = pkt->buffer;

	while (1) {
		read_len = otMessageRead(aMessage,
					 offset,
					 pkt_buf->data,
					 net_buf_tailroom(pkt_buf));
		if (!read_len) {
			break;
		}

		net_buf_add(pkt_buf, read_len);

		offset += read_len;

		if (!net_buf_tailroom(pkt_buf)) {
			pkt_buf = pkt_buf->frags;
			if (!pkt_buf) {
				break;
			}
		}
	}

	NET_DBG("Injecting Ip6 packet to Zephyr net stack");

#if defined(CONFIG_OPENTHREAD_L2_DEBUG_DUMP_IPV6)
	net_pkt_hexdump(pkt, "Received IPv6 packet");
#endif

	if (!pkt_list_is_full(ot_context)) {
		if (net_recv_data(ot_context->iface, pkt) < 0) {
			NET_ERR("net_recv_data failed");
			goto out;
		}

		pkt_list_add(ot_context, pkt);
		pkt = NULL;
	} else {
		NET_INFO("Pacet list is full");
	}
out:
	if (pkt) {
		net_pkt_unref(pkt);
	}

	otMessageFree(aMessage);
}

<<<<<<< HEAD
=======
void __weak openthread_join_success_handler(struct k_work *work)
{
	/*
	 * This function will be replaced
	 * if you define as same name in your application.
	 */
}

static void openthread_start(struct openthread_context *ot_context);
>>>>>>> b07d0102
void ot_joiner_start_handler(otError error, void *context)
{
	struct openthread_context *ot_context = context;

	switch (error) {
	case OT_ERROR_NONE:
		NET_INFO("Join success");
		otThreadSetEnabled(ot_context->instance, true);
<<<<<<< HEAD
=======
		k_work_init(&join_success_handler_work,
			openthread_join_success_handler);
		k_work_submit(&join_success_handler_work);
>>>>>>> b07d0102
		break;
	default:
		NET_ERR("Join failed [%d]", error);
#if defined(CONFIG_OPENTHREAD_JOINER_AUTOSTART_RETRY)
<<<<<<< HEAD
		openthread_joiner_autostart(ot_context->iface);
=======
		openthread_start(ot_context);
>>>>>>> b07d0102
		NET_ERR("Retrying to join...");
#endif
		break;
	}
}

static void openthread_process(void *context, void *arg2, void *arg3)
{
	struct openthread_context *ot_context = context;

	while (1) {
		while (otTaskletsArePending(ot_context->instance)) {
			otTaskletsProcess(ot_context->instance);
		}

		otSysProcessDrivers(ot_context->instance);

		k_sem_take(&ot_sem, K_FOREVER);
	}
}

static enum net_verdict openthread_recv(struct net_if *iface,
					struct net_pkt *pkt)
{
	struct openthread_context *ot_context = net_if_l2_data(iface);

	if (pkt_list_peek(ot_context) == pkt) {
		pkt_list_remove_last(ot_context);
		NET_DBG("Got injected Ip6 packet, "
			    "sending to upper layers");
#if defined(CONFIG_OPENTHREAD_L2_DEBUG_DUMP_IPV6)
		net_pkt_hexdump(pkt, "Injected IPv6 packet");
#endif
		return NET_CONTINUE;
	}

	NET_DBG("Got 802.15.4 packet, sending to OT");

	otRadioFrame recv_frame;

	recv_frame.mPsdu = net_buf_frag_last(pkt->buffer)->data;
	/* Length inc. CRC. */
	recv_frame.mLength = net_buf_frags_len(pkt->buffer);
	recv_frame.mChannel = platformRadioChannelGet(ot_context->instance);
	recv_frame.mInfo.mRxInfo.mLqi = net_pkt_ieee802154_lqi(pkt);
	recv_frame.mInfo.mRxInfo.mRssi = net_pkt_ieee802154_rssi(pkt);

#if defined(CONFIG_OPENTHREAD_L2_DEBUG_DUMP_15_4)
	net_pkt_hexdump(pkt, "Received 802.15.4 frame");
#endif

#if OPENTHREAD_ENABLE_DIAG
	if (otPlatDiagModeGet()) {
		otPlatDiagRadioReceiveDone(ot_context->instance,
					   &recv_frame, OT_ERROR_NONE);
	} else
#endif
	{
		otPlatRadioReceiveDone(ot_context->instance,
				       &recv_frame, OT_ERROR_NONE);
	}

	net_pkt_unref(pkt);

	return NET_OK;
}

int openthread_send(struct net_if *iface, struct net_pkt *pkt)
{
	struct openthread_context *ot_context = net_if_l2_data(iface);
	int len = net_pkt_get_len(pkt);
	struct net_buf *buf;
	otMessage *message;
	otMessageSettings settings;

	NET_DBG("Sending Ip6 packet to ot stack");

	settings.mPriority = OT_MESSAGE_PRIORITY_NORMAL;
	settings.mLinkSecurityEnabled = true;
	message = otIp6NewMessage(ot_context->instance, &settings);
	if (message == NULL) {
		goto exit;
	}

	for (buf = pkt->buffer; buf; buf = buf->frags) {
		if (otMessageAppend(message, buf->data,
				    buf->len) != OT_ERROR_NONE) {

			NET_ERR("Error while appending to otMessage");
			otMessageFree(message);
			goto exit;
		}
	}

	if (otIp6Send(ot_context->instance, message) != OT_ERROR_NONE) {
		NET_ERR("Error while calling otIp6Send");
		goto exit;
	}

#if defined(CONFIG_OPENTHREAD_L2_DEBUG_DUMP_IPV6)
	net_pkt_hexdump(pkt, "Sent IPv6 packet");
#endif

exit:
	net_pkt_unref(pkt);

	return len;
}

enum net_verdict ieee802154_radio_handle_ack(struct net_if *iface,
					     struct net_buf *buf)
{
	ARG_UNUSED(iface);
	ARG_UNUSED(buf);
	NET_DBG("");

	return NET_CONTINUE;
}

<<<<<<< HEAD
#if defined(CONFIG_OPENTHREAD_JOINER_AUTOSTART)
void openthread_joiner_autostart(struct net_if *iface)
{
	struct openthread_context *ot_context = net_if_l2_data(iface);
	otError error;

	if (!otDatasetIsCommissioned(ot_context->instance)) {
		error = otJoinerStart(ot_context->instance,
				CONFIG_OPENTHREAD_JOINER_PSKD, NULL,
				PACKAGE_NAME, CONFIG_OPENTHREAD_PLATFORM_INFO,
				PACKAGE_VERSION, NULL,
				&ot_joiner_start_handler, ot_context);
=======
static void openthread_start(struct openthread_context *ot_context)
{
	otInstance *ot_instance = ot_context->instance;
	otError error;

	if (otDatasetIsCommissioned(ot_instance)) {
		/* OpenThread already has dataset stored - skip the
		 * configuration.
		 */
		NET_DBG("OpenThread already commissioned.");
	} else if (IS_ENABLED(CONFIG_OPENTHREAD_JOINER_AUTOSTART)) {
		/* No dataset - initiate network join procedure. */
		NET_DBG("Starting OpenThread join procedure.");

		error = otJoinerStart(ot_instance, OT_JOINER_PSKD, NULL,
				      PACKAGE_NAME, OT_PLATFORM_INFO,
				      PACKAGE_VERSION, NULL,
				      &ot_joiner_start_handler, ot_context);
>>>>>>> b07d0102

		if (error != OT_ERROR_NONE) {
			NET_ERR("Failed to start joiner [%d]", error);
		}
<<<<<<< HEAD
	} else {
		otThreadSetEnabled(ot_context->instance, true);
	}
}
#endif
=======

		return;
	} else {
		/* No dataset - load the default configuration. */
		NET_DBG("Loading OpenThread default configuration.");

		otExtendedPanId xpanid;

		otThreadSetNetworkName(ot_instance, OT_NETWORK_NAME);
		otLinkSetChannel(ot_instance, OT_CHANNEL);
		otLinkSetPanId(ot_instance, OT_PANID);
		net_bytes_from_str(xpanid.m8, 8, (char *)OT_XPANID);
		otThreadSetExtendedPanId(ot_instance, &xpanid);
	}

	NET_INFO("OpenThread version: %s", otGetVersionString());
	NET_INFO("Network name: %s",
		 log_strdup(otThreadGetNetworkName(ot_instance)));

	/* Start the network. */
	error = otThreadSetEnabled(ot_instance, true);
	if (error != OT_ERROR_NONE) {
		NET_ERR("Failed to start the OpenThread network [%d]", error);
	}
}
>>>>>>> b07d0102

static int openthread_init(struct net_if *iface)
{
	struct openthread_context *ot_context = net_if_l2_data(iface);

	NET_DBG("openthread_init");

	otSysInit(0, NULL);

	ot_context->instance = otInstanceInitSingle();
	ot_context->iface = iface;

	__ASSERT(ot_context->instance, "OT instance is NULL");

#if defined(CONFIG_OPENTHREAD_SHELL)
	platformShellInit(ot_context->instance);
#endif

<<<<<<< HEAD
	NET_INFO("OpenThread version: %s",
		    otGetVersionString());

#if !defined(CONFIG_OPENTHREAD_JOINER_AUTOSTART)
	otThreadSetNetworkName(ot_context->instance, CONFIG_OPENTHREAD_NETWORK_NAME);
	NET_INFO("Network name:   %s",
		 log_strdup(otThreadGetNetworkName(ot_context->instance)));

	otLinkSetChannel(ot_context->instance, CONFIG_OPENTHREAD_CHANNEL);
	otLinkSetPanId(ot_context->instance, CONFIG_OPENTHREAD_PANID);
	otThreadSetExtendedPanId(ot_context->instance, &xpanid);
#endif

=======

>>>>>>> b07d0102
	otIp6SetEnabled(ot_context->instance, true);

	otIp6SetReceiveFilterEnabled(ot_context->instance, true);
	otIp6SetReceiveCallback(ot_context->instance,
				ot_receive_handler, ot_context);
	otSetStateChangedCallback(ot_context->instance,
				  &ot_state_changed_handler, ot_context);

	ll_addr = net_if_get_link_addr(iface);

	net_mgmt_init_event_callback(&ip6_addr_cb, ipv6_addr_event_handler,
				     NET_EVENT_IPV6_ADDR_ADD |
				     NET_EVENT_IPV6_MADDR_ADD);
	net_mgmt_add_event_callback(&ip6_addr_cb);

	ot_tid = k_thread_create(&ot_thread_data, ot_stack_area,
				 K_THREAD_STACK_SIZEOF(ot_stack_area),
				 openthread_process,
				 ot_context, NULL, NULL,
				 OT_PRIORITY, 0, K_NO_WAIT);
	k_thread_name_set(&ot_thread_data, "openthread");

<<<<<<< HEAD
#if !defined(CONFIG_OPENTHREAD_JOINER_AUTOSTART)
	otThreadSetEnabled(ot_context->instance, true);
#else
	openthread_joiner_autostart(iface);
#endif
=======
	openthread_start(ot_context);
>>>>>>> b07d0102

	return 0;
}

void ieee802154_init(struct net_if *iface)
{
	openthread_init(iface);
}

static enum net_l2_flags openthread_flags(struct net_if *iface)
{
	return NET_L2_MULTICAST;
}

NET_L2_INIT(OPENTHREAD_L2, openthread_recv, openthread_send,
	    NULL, openthread_flags);<|MERGE_RESOLUTION|>--- conflicted
+++ resolved
@@ -192,8 +192,6 @@
 	otMessageFree(aMessage);
 }
 
-<<<<<<< HEAD
-=======
 void __weak openthread_join_success_handler(struct k_work *work)
 {
 	/*
@@ -203,7 +201,6 @@
 }
 
 static void openthread_start(struct openthread_context *ot_context);
->>>>>>> b07d0102
 void ot_joiner_start_handler(otError error, void *context)
 {
 	struct openthread_context *ot_context = context;
@@ -212,21 +209,14 @@
 	case OT_ERROR_NONE:
 		NET_INFO("Join success");
 		otThreadSetEnabled(ot_context->instance, true);
-<<<<<<< HEAD
-=======
 		k_work_init(&join_success_handler_work,
 			openthread_join_success_handler);
 		k_work_submit(&join_success_handler_work);
->>>>>>> b07d0102
 		break;
 	default:
 		NET_ERR("Join failed [%d]", error);
 #if defined(CONFIG_OPENTHREAD_JOINER_AUTOSTART_RETRY)
-<<<<<<< HEAD
-		openthread_joiner_autostart(ot_context->iface);
-=======
 		openthread_start(ot_context);
->>>>>>> b07d0102
 		NET_ERR("Retrying to join...");
 #endif
 		break;
@@ -346,20 +336,6 @@
 	return NET_CONTINUE;
 }
 
-<<<<<<< HEAD
-#if defined(CONFIG_OPENTHREAD_JOINER_AUTOSTART)
-void openthread_joiner_autostart(struct net_if *iface)
-{
-	struct openthread_context *ot_context = net_if_l2_data(iface);
-	otError error;
-
-	if (!otDatasetIsCommissioned(ot_context->instance)) {
-		error = otJoinerStart(ot_context->instance,
-				CONFIG_OPENTHREAD_JOINER_PSKD, NULL,
-				PACKAGE_NAME, CONFIG_OPENTHREAD_PLATFORM_INFO,
-				PACKAGE_VERSION, NULL,
-				&ot_joiner_start_handler, ot_context);
-=======
 static void openthread_start(struct openthread_context *ot_context)
 {
 	otInstance *ot_instance = ot_context->instance;
@@ -378,18 +354,10 @@
 				      PACKAGE_NAME, OT_PLATFORM_INFO,
 				      PACKAGE_VERSION, NULL,
 				      &ot_joiner_start_handler, ot_context);
->>>>>>> b07d0102
 
 		if (error != OT_ERROR_NONE) {
 			NET_ERR("Failed to start joiner [%d]", error);
 		}
-<<<<<<< HEAD
-	} else {
-		otThreadSetEnabled(ot_context->instance, true);
-	}
-}
-#endif
-=======
 
 		return;
 	} else {
@@ -415,7 +383,6 @@
 		NET_ERR("Failed to start the OpenThread network [%d]", error);
 	}
 }
->>>>>>> b07d0102
 
 static int openthread_init(struct net_if *iface)
 {
@@ -434,23 +401,7 @@
 	platformShellInit(ot_context->instance);
 #endif
 
-<<<<<<< HEAD
-	NET_INFO("OpenThread version: %s",
-		    otGetVersionString());
-
-#if !defined(CONFIG_OPENTHREAD_JOINER_AUTOSTART)
-	otThreadSetNetworkName(ot_context->instance, CONFIG_OPENTHREAD_NETWORK_NAME);
-	NET_INFO("Network name:   %s",
-		 log_strdup(otThreadGetNetworkName(ot_context->instance)));
-
-	otLinkSetChannel(ot_context->instance, CONFIG_OPENTHREAD_CHANNEL);
-	otLinkSetPanId(ot_context->instance, CONFIG_OPENTHREAD_PANID);
-	otThreadSetExtendedPanId(ot_context->instance, &xpanid);
-#endif
-
-=======
-
->>>>>>> b07d0102
+
 	otIp6SetEnabled(ot_context->instance, true);
 
 	otIp6SetReceiveFilterEnabled(ot_context->instance, true);
@@ -473,15 +424,7 @@
 				 OT_PRIORITY, 0, K_NO_WAIT);
 	k_thread_name_set(&ot_thread_data, "openthread");
 
-<<<<<<< HEAD
-#if !defined(CONFIG_OPENTHREAD_JOINER_AUTOSTART)
-	otThreadSetEnabled(ot_context->instance, true);
-#else
-	openthread_joiner_autostart(iface);
-#endif
-=======
 	openthread_start(ot_context);
->>>>>>> b07d0102
 
 	return 0;
 }

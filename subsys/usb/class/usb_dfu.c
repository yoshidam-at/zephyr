/*******************************************************************************
 *
 * Copyright(c) 2015,2016 Intel Corporation.
 * Copyright(c) 2017 PHYTEC Messtechnik GmbH
 *
 * Redistribution and use in source and binary forms, with or without
 * modification, are permitted provided that the following conditions
 * are met:
 *
 * * Redistributions of source code must retain the above copyright
 * notice, this list of conditions and the following disclaimer.
 * * Redistributions in binary form must reproduce the above copyright
 * notice, this list of conditions and the following disclaimer in
 * the documentation and/or other materials provided with the
 * distribution.
 * * Neither the name of Intel Corporation nor the names of its
 * contributors may be used to endorse or promote products derived
 * from this software without specific prior written permission.
 *
 * THIS SOFTWARE IS PROVIDED BY THE COPYRIGHT HOLDERS AND CONTRIBUTORS
 * "AS IS" AND ANY EXPRESS OR IMPLIED WARRANTIES, INCLUDING, BUT NOT
 * LIMITED TO, THE IMPLIED WARRANTIES OF MERCHANTABILITY AND FITNESS FOR
 * A PARTICULAR PURPOSE ARE DISCLAIMED. IN NO EVENT SHALL THE COPYRIGHT
 * OWNER OR CONTRIBUTORS BE LIABLE FOR ANY DIRECT, INDIRECT, INCIDENTAL,
 * SPECIAL, EXEMPLARY, OR CONSEQUENTIAL DAMAGES (INCLUDING, BUT NOT
 * LIMITED TO, PROCUREMENT OF SUBSTITUTE GOODS OR SERVICES; LOSS OF USE,
 * DATA, OR PROFITS; OR BUSINESS INTERRUPTION) HOWEVER CAUSED AND ON ANY
 * THEORY OF LIABILITY, WHETHER IN CONTRACT, STRICT LIABILITY, OR TORT
 * (INCLUDING NEGLIGENCE OR OTHERWISE) ARISING IN ANY WAY OUT OF THE USE
 * OF THIS SOFTWARE, EVEN IF ADVISED OF THE POSSIBILITY OF SUCH DAMAGE.
 *
 ******************************************************************************/

/**
 * @brief DFU class driver
 *
 * USB DFU device class driver
 *
 */

#include <init.h>
#include <kernel.h>
#include <stdio.h>
#include <errno.h>
#include <drivers/flash.h>
#include <storage/flash_map.h>
#include <dfu/mcuboot.h>
#include <dfu/flash_img.h>
#include <sys/byteorder.h>
#include <usb/usb_device.h>
#include <usb/usb_common.h>
#include <usb/class/usb_dfu.h>
#include <usb_descriptor.h>

#define LOG_LEVEL CONFIG_USB_DEVICE_LOG_LEVEL
#include <logging/log.h>
LOG_MODULE_REGISTER(usb_dfu);

#define NUMOF_ALTERNATE_SETTINGS	2

#define USB_DFU_MAX_XFER_SIZE		CONFIG_USB_REQUEST_BUFFER_SIZE

#define FIRMWARE_IMAGE_0_LABEL "image-1"
#define FIRMWARE_IMAGE_1_LABEL "image-0"

/* MCUBoot waits for CONFIG_USB_DFU_WAIT_DELAY_MS time in total to let DFU to
 * be commenced. It intermittently checks every INTERMITTENT_CHECK_DELAY
 * milliseconds to see if DFU has started.
 */
#define INTERMITTENT_CHECK_DELAY	50

static struct k_poll_event dfu_event;
static struct k_poll_signal dfu_signal;

static struct k_work dfu_work;

struct dfu_worker_data_t {
	u8_t buf[USB_DFU_MAX_XFER_SIZE];
	enum dfu_state worker_state;
	u16_t worker_len;
};

static struct dfu_worker_data_t dfu_data_worker;

struct usb_dfu_config {
	struct usb_if_descriptor if0;
	struct dfu_runtime_descriptor dfu_descr;
} __packed;

USBD_CLASS_DESCR_DEFINE(primary, 0) struct usb_dfu_config dfu_cfg = {
	/* Interface descriptor */
	.if0 = {
		.bLength = sizeof(struct usb_if_descriptor),
		.bDescriptorType = USB_INTERFACE_DESC,
		.bInterfaceNumber = 0,
		.bAlternateSetting = 0,
		.bNumEndpoints = 0,
		.bInterfaceClass = DFU_DEVICE_CLASS,
		.bInterfaceSubClass = DFU_SUBCLASS,
		.bInterfaceProtocol = DFU_RT_PROTOCOL,
		.iInterface = 0,
	},
	.dfu_descr = {
		.bLength = sizeof(struct dfu_runtime_descriptor),
		.bDescriptorType = DFU_FUNC_DESC,
		.bmAttributes = DFU_ATTR_CAN_DNLOAD |
				DFU_ATTR_CAN_UPLOAD |
				DFU_ATTR_MANIFESTATION_TOLERANT,
		.wDetachTimeOut =
			sys_cpu_to_le16(CONFIG_USB_DFU_DETACH_TIMEOUT),
		.wTransferSize =
			sys_cpu_to_le16(USB_DFU_MAX_XFER_SIZE),
		.bcdDFUVersion =
			sys_cpu_to_le16(DFU_VERSION),
	},
};

/* dfu mode device descriptor */

struct dev_dfu_mode_descriptor {
	struct usb_device_descriptor device_descriptor;
	struct usb_cfg_descriptor cfg_descr;
	struct usb_sec_dfu_config {
		struct usb_if_descriptor if0;
		struct usb_if_descriptor if1;
		struct dfu_runtime_descriptor dfu_descr;
	} __packed sec_dfu_cfg;
} __packed;


USBD_DEVICE_DESCR_DEFINE(secondary)
struct dev_dfu_mode_descriptor dfu_mode_desc = {
	/* Device descriptor */
	.device_descriptor = {
		.bLength = sizeof(struct usb_device_descriptor),
		.bDescriptorType = USB_DEVICE_DESC,
		.bcdUSB = sys_cpu_to_le16(USB_2_0),
		.bDeviceClass = 0,
		.bDeviceSubClass = 0,
		.bDeviceProtocol = 0,
		.bMaxPacketSize0 = USB_MAX_CTRL_MPS,
		.idVendor = sys_cpu_to_le16((u16_t)CONFIG_USB_DEVICE_VID),
		.idProduct = sys_cpu_to_le16((u16_t)CONFIG_USB_DEVICE_PID),
		.bcdDevice = sys_cpu_to_le16(BCDDEVICE_RELNUM),
		.iManufacturer = 1,
		.iProduct = 2,
		.iSerialNumber = 3,
		.bNumConfigurations = 1,
	},
	/* Configuration descriptor */
	.cfg_descr = {
		.bLength = sizeof(struct usb_cfg_descriptor),
		.bDescriptorType = USB_CONFIGURATION_DESC,
		.wTotalLength = 0,
		.bNumInterfaces = 1,
		.bConfigurationValue = 1,
		.iConfiguration = 0,
		.bmAttributes = USB_CONFIGURATION_ATTRIBUTES,
		.bMaxPower = MAX_LOW_POWER,
	},
	.sec_dfu_cfg = {
		/* Interface descriptor */
		.if0 = {
			.bLength = sizeof(struct usb_if_descriptor),
			.bDescriptorType = USB_INTERFACE_DESC,
			.bInterfaceNumber = 0,
			.bAlternateSetting = 0,
			.bNumEndpoints = 0,
			.bInterfaceClass = DFU_DEVICE_CLASS,
			.bInterfaceSubClass = DFU_SUBCLASS,
			.bInterfaceProtocol = DFU_MODE_PROTOCOL,
			.iInterface = 4,
		},
		.if1 = {
			.bLength = sizeof(struct usb_if_descriptor),
			.bDescriptorType = USB_INTERFACE_DESC,
			.bInterfaceNumber = 0,
			.bAlternateSetting = 1,
			.bNumEndpoints = 0,
			.bInterfaceClass = DFU_DEVICE_CLASS,
			.bInterfaceSubClass = DFU_SUBCLASS,
			.bInterfaceProtocol = DFU_MODE_PROTOCOL,
			.iInterface = 5,
		},
		.dfu_descr = {
			.bLength = sizeof(struct dfu_runtime_descriptor),
			.bDescriptorType = DFU_FUNC_DESC,
			.bmAttributes = DFU_ATTR_CAN_DNLOAD |
					DFU_ATTR_CAN_UPLOAD |
					DFU_ATTR_MANIFESTATION_TOLERANT,
			.wDetachTimeOut =
				sys_cpu_to_le16(CONFIG_USB_DFU_DETACH_TIMEOUT),
			.wTransferSize =
				sys_cpu_to_le16(USB_DFU_MAX_XFER_SIZE),
			.bcdDFUVersion =
				sys_cpu_to_le16(DFU_VERSION),
		},
	},
};

struct usb_string_desription {
	struct usb_string_descriptor lang_descr;
	struct usb_mfr_descriptor {
		u8_t bLength;
		u8_t bDescriptorType;
		u8_t bString[USB_BSTRING_LENGTH(
				CONFIG_USB_DEVICE_MANUFACTURER)];
	} __packed utf16le_mfr;

	struct usb_product_descriptor {
		u8_t bLength;
		u8_t bDescriptorType;
		u8_t bString[USB_BSTRING_LENGTH(CONFIG_USB_DEVICE_PRODUCT)];
	} __packed utf16le_product;

	struct usb_sn_descriptor {
		u8_t bLength;
		u8_t bDescriptorType;
		u8_t bString[USB_BSTRING_LENGTH(CONFIG_USB_DEVICE_SN)];
	} __packed utf16le_sn;

	struct image_0_descriptor {
		u8_t bLength;
		u8_t bDescriptorType;
		u8_t bString[USB_BSTRING_LENGTH(FIRMWARE_IMAGE_0_LABEL)];
	} __packed utf16le_image0;

	struct image_1_descriptor {
		u8_t bLength;
		u8_t bDescriptorType;
		u8_t bString[USB_BSTRING_LENGTH(FIRMWARE_IMAGE_1_LABEL)];
	} __packed utf16le_image1;
} __packed;

USBD_STRING_DESCR_DEFINE(secondary)
struct usb_string_desription string_descr = {
	.lang_descr = {
		.bLength = sizeof(struct usb_string_descriptor),
		.bDescriptorType = USB_STRING_DESC,
		.bString = sys_cpu_to_le16(0x0409),
	},
	/* Manufacturer String Descriptor */
	.utf16le_mfr = {
		.bLength = USB_STRING_DESCRIPTOR_LENGTH(
				CONFIG_USB_DEVICE_MANUFACTURER),
		.bDescriptorType = USB_STRING_DESC,
		.bString = CONFIG_USB_DEVICE_MANUFACTURER,
	},
	/* Product String Descriptor */
	.utf16le_product = {
		.bLength = USB_STRING_DESCRIPTOR_LENGTH(
				CONFIG_USB_DEVICE_PRODUCT),
		.bDescriptorType = USB_STRING_DESC,
		.bString = CONFIG_USB_DEVICE_PRODUCT,
	},
	/* Serial Number String Descriptor */
	.utf16le_sn = {
		.bLength = USB_STRING_DESCRIPTOR_LENGTH(CONFIG_USB_DEVICE_SN),
		.bDescriptorType = USB_STRING_DESC,
		.bString = CONFIG_USB_DEVICE_SN,
	},
	/* Image 0 String Descriptor */
	.utf16le_image0 = {
		.bLength = USB_STRING_DESCRIPTOR_LENGTH(
				FIRMWARE_IMAGE_0_LABEL),
		.bDescriptorType = USB_STRING_DESC,
		.bString = FIRMWARE_IMAGE_0_LABEL,
	},
	/* Image 1 String Descriptor */
	.utf16le_image1 = {
		.bLength = USB_STRING_DESCRIPTOR_LENGTH(
				FIRMWARE_IMAGE_1_LABEL),
		.bDescriptorType = USB_STRING_DESC,
		.bString = FIRMWARE_IMAGE_1_LABEL,
	},
};

/* This element marks the end of the entire descriptor. */
USBD_TERM_DESCR_DEFINE(secondary) struct usb_desc_header term_descr = {
	.bLength = 0,
	.bDescriptorType = 0,
};

static struct usb_cfg_data dfu_config;

/* Device data structure */
struct dfu_data_t {
	u8_t flash_area_id;
	u32_t flash_upload_size;
	/* Number of bytes sent during upload */
	u32_t bytes_sent;
	u32_t alt_setting;              /* DFU alternate setting */
	u8_t buffer[USB_DFU_MAX_XFER_SIZE]; /* DFU data buffer */
	struct flash_img_context ctx;
	enum dfu_state state;              /* State of the DFU device */
	enum dfu_status status;            /* Status of the DFU device */
	u16_t block_nr;                 /* DFU block number */
	u16_t bwPollTimeout;
};

static struct dfu_data_t dfu_data = {
	.state = appIDLE,
	.status = statusOK,
	.flash_area_id = DT_FLASH_AREA_IMAGE_1_ID,
	.alt_setting = 0,
	.bwPollTimeout = CONFIG_USB_DFU_DEFAULT_POLLTIMEOUT,
};

/**
 * @brief Helper function to check if in DFU app state.
 *
 * @return  true if app state, false otherwise.
 */
static bool dfu_check_app_state(void)
{
	if (dfu_data.state == appIDLE ||
	    dfu_data.state == appDETACH) {
		dfu_data.state = appIDLE;
		return true;
	}

	return false;
}

/**
 * @brief Helper function to reset DFU internal counters.
 */
static void dfu_reset_counters(void)
{
	dfu_data.bytes_sent = 0U;
	dfu_data.block_nr = 0U;
	if (flash_img_init(&dfu_data.ctx)) {
		LOG_ERR("flash img init error");
		dfu_data.state = dfuERROR;
		dfu_data.status = errUNKNOWN;
	}
}

static void dfu_flash_write(u8_t *data, size_t len)
{
	bool flush = false;

	if (!len) {
		/* Download completed */
		flush = true;
	}

	if (flash_img_buffered_write(&dfu_data.ctx, data, len, flush)) {
		LOG_ERR("flash write error");
		dfu_data.state = dfuERROR;
		dfu_data.status = errWRITE;
	} else if (!len) {
		LOG_DBG("flash write done");
		dfu_data.state = dfuMANIFEST_SYNC;
		dfu_reset_counters();
		if (boot_request_upgrade(false)) {
			dfu_data.state = dfuERROR;
			dfu_data.status = errWRITE;
		}
	} else {
		dfu_data.state = dfuDNLOAD_IDLE;
	}

	LOG_DBG("bytes written 0x%x", flash_img_bytes_written(&dfu_data.ctx));
}


/**
 * @brief Handler called for DFU Class requests not handled by the USB stack.
 *
 * @param pSetup    Information about the request to execute.
 * @param len       Size of the buffer.
 * @param data      Buffer containing the request result.
 *
 * @return  0 on success, negative errno code on fail.
 */
static int dfu_class_handle_req(struct usb_setup_packet *pSetup,
		s32_t *data_len, u8_t **data)
{
	int ret;
	u32_t len, bytes_left;

	switch (pSetup->bRequest) {
	case DFU_GETSTATUS:
		LOG_DBG("DFU_GETSTATUS: status %d, state %d",
			dfu_data.status, dfu_data.state);

		if (dfu_data.state == dfuMANIFEST_SYNC) {
			dfu_data.state = dfuIDLE;
		}

		/* bStatus */
		(*data)[0] = dfu_data.status;
		/* bwPollTimeout */
		sys_put_le16(dfu_data.bwPollTimeout, &(*data)[1]);
		(*data)[3] = 0U;
		/* bState */
		(*data)[4] = dfu_data.state;
		/* iString */
		(*data)[5] = 0U;
		*data_len = 6;
		break;

	case DFU_GETSTATE:
		LOG_DBG("DFU_GETSTATE");
		(*data)[0] = dfu_data.state;
		*data_len = 1;
		break;

	case DFU_ABORT:
		LOG_DBG("DFU_ABORT");

		if (dfu_check_app_state()) {
			return -EINVAL;
		}

		dfu_reset_counters();
		dfu_data.state = dfuIDLE;
		dfu_data.status = statusOK;
		break;

	case DFU_CLRSTATUS:
		LOG_DBG("DFU_CLRSTATUS");

		if (dfu_check_app_state()) {
			return -EINVAL;
		}

		dfu_data.state = dfuIDLE;
		dfu_data.status = statusOK;
		break;

	case DFU_DNLOAD:
		LOG_DBG("DFU_DNLOAD block %d, len %d, state %d",
			pSetup->wValue, pSetup->wLength, dfu_data.state);

		if (dfu_check_app_state()) {
			return -EINVAL;
		}

		switch (dfu_data.state) {
		case dfuIDLE:
			LOG_DBG("DFU_DNLOAD start");
			dfu_reset_counters();
			k_poll_signal_reset(&dfu_signal);

			if (dfu_data.flash_area_id !=
			    DT_FLASH_AREA_IMAGE_1_ID) {
				dfu_data.status = errWRITE;
				dfu_data.state = dfuERROR;
				LOG_ERR("This area can not be overwritten");
				break;
			}

			dfu_data.state = dfuDNBUSY;
			dfu_data_worker.worker_state = dfuIDLE;
			dfu_data_worker.worker_len  = pSetup->wLength;
			memcpy(dfu_data_worker.buf, *data, pSetup->wLength);
			k_work_submit(&dfu_work);
			break;
		case dfuDNLOAD_IDLE:
			dfu_data.state = dfuDNBUSY;
			dfu_data_worker.worker_state = dfuDNLOAD_IDLE;
			dfu_data_worker.worker_len  = pSetup->wLength;
			if (dfu_data_worker.worker_len == 0U) {
				dfu_data.state = dfuMANIFEST_SYNC;
				k_poll_signal_raise(&dfu_signal, 0);
			}

			memcpy(dfu_data_worker.buf, *data, pSetup->wLength);
			k_work_submit(&dfu_work);
			break;
		default:
			LOG_ERR("DFU_DNLOAD wrong state %d", dfu_data.state);
			dfu_data.state = dfuERROR;
			dfu_data.status = errUNKNOWN;
			dfu_reset_counters();
			return -EINVAL;
		}
		break;
	case DFU_UPLOAD:
		LOG_DBG("DFU_UPLOAD block %d, len %d, state %d",
			pSetup->wValue, pSetup->wLength, dfu_data.state);

		if (dfu_check_app_state()) {
			return -EINVAL;
		}

		switch (dfu_data.state) {
		case dfuIDLE:
			dfu_reset_counters();
			LOG_DBG("DFU_UPLOAD start");
		case dfuUPLOAD_IDLE:
			if (!pSetup->wLength ||
			    dfu_data.block_nr != pSetup->wValue) {
				LOG_DBG("DFU_UPLOAD block %d, expected %d, "
					"len %d", pSetup->wValue,
					dfu_data.block_nr, pSetup->wLength);
				dfu_data.state = dfuERROR;
				dfu_data.status = errUNKNOWN;
				break;
			}

			/* Upload in progress */
			bytes_left = dfu_data.flash_upload_size -
				     dfu_data.bytes_sent;
			if (bytes_left < pSetup->wLength) {
				len = bytes_left;
			} else {
				len = pSetup->wLength;
			}

			if (len) {
				const struct flash_area *fa;

				ret = flash_area_open(dfu_data.flash_area_id,
						      &fa);
				if (ret) {
					dfu_data.state = dfuERROR;
					dfu_data.status = errFILE;
					break;
				}
				ret = flash_area_read(fa, dfu_data.bytes_sent,
						      dfu_data.buffer, len);
				flash_area_close(fa);
				if (ret) {
					dfu_data.state = dfuERROR;
					dfu_data.status = errFILE;
					break;
				}
			}
			*data_len = len;

			dfu_data.bytes_sent += len;
			dfu_data.block_nr++;

			if (dfu_data.bytes_sent == dfu_data.flash_upload_size &&
			    len < pSetup->wLength) {
				/* Upload completed when a
				 * short packet is received
				 */
				*data_len = 0;
				dfu_data.state = dfuIDLE;
			} else
				dfu_data.state = dfuUPLOAD_IDLE;

			break;
		default:
			LOG_ERR("DFU_UPLOAD wrong state %d", dfu_data.state);
			dfu_data.state = dfuERROR;
			dfu_data.status = errUNKNOWN;
			dfu_reset_counters();
			return -EINVAL;
		}
		break;
	case DFU_DETACH:
		LOG_DBG("DFU_DETACH timeout %d, state %d",
			pSetup->wValue, dfu_data.state);

		if (dfu_data.state != appIDLE) {
			dfu_data.state = appIDLE;
			return -EINVAL;
		}
		/* Move to appDETACH state */
		dfu_data.state = appDETACH;

		/* We should start a timer here but in order to
		 * keep things simple and do not increase the size
		 * we rely on the host to get us out of the appATTACHED
		 * state if needed.
		 */

		/* Set the DFU mode descriptors to be used after reset */
		dfu_config.usb_device_description = (u8_t *) &dfu_mode_desc;
		if (usb_set_config(dfu_config.usb_device_description) != 0) {
			LOG_ERR("usb_set_config failed in DFU_DETACH");
			return -EIO;
		}
		break;
	default:
		LOG_WRN("DFU UNKNOWN STATE: %d", pSetup->bRequest);
		return -EINVAL;
	}

	return 0;
}

/**
 * @brief Callback used to know the USB connection status
 *
 * @param status USB device status code.
 *
 * @return  N/A.
 */
static void dfu_status_cb(struct usb_cfg_data *cfg,
			  enum usb_dc_status_code status,
			  const u8_t *param)
{
	ARG_UNUSED(param);
	ARG_UNUSED(cfg);

	/* Check the USB status and do needed action if required */
	switch (status) {
	case USB_DC_ERROR:
		LOG_DBG("USB device error");
		break;
	case USB_DC_RESET:
		LOG_DBG("USB device reset detected, state %d", dfu_data.state);
		if (dfu_data.state == appDETACH) {
			dfu_data.state = dfuIDLE;
		}
		break;
	case USB_DC_CONNECTED:
		LOG_DBG("USB device connected");
		break;
	case USB_DC_CONFIGURED:
		LOG_DBG("USB device configured");
		break;
	case USB_DC_DISCONNECTED:
		LOG_DBG("USB device disconnected");
		break;
	case USB_DC_SUSPEND:
		LOG_DBG("USB device supended");
		break;
	case USB_DC_RESUME:
		LOG_DBG("USB device resumed");
		break;
	case USB_DC_SOF:
		break;
	case USB_DC_UNKNOWN:
	default:
		LOG_DBG("USB unknown state");
		break;
	}
}

/**
 * @brief Custom handler for standard ('chapter 9') requests
 *        in order to catch the SET_INTERFACE request and
 *        extract the interface alternate setting
 *
 * @param pSetup    Information about the request to execute.
 * @param len       Size of the buffer.
 * @param data      Buffer containing the request result.
 *
 * @return  0 if SET_INTERFACE request, -ENOTSUP otherwise.
 */

static int dfu_custom_handle_req(struct usb_setup_packet *pSetup,
		s32_t *data_len, u8_t **data)
{
	ARG_UNUSED(data);

	if (REQTYPE_GET_RECIP(pSetup->bmRequestType) ==
	    REQTYPE_RECIP_INTERFACE) {
		if (pSetup->bRequest == REQ_SET_INTERFACE) {
			LOG_DBG("DFU alternate setting %d", pSetup->wValue);

			const struct flash_area *fa;

			switch (pSetup->wValue) {
			case 0:
				dfu_data.flash_area_id =
				    DT_FLASH_AREA_IMAGE_0_ID;
				break;
			case 1:
				dfu_data.flash_area_id =
				    DT_FLASH_AREA_IMAGE_1_ID;
				break;
			default:
				LOG_WRN("Invalid DFU alternate setting");
				return -ENOTSUP;
			}

			if (flash_area_open(dfu_data.flash_area_id, &fa)) {
				return -EIO;
			}

			dfu_data.flash_upload_size = fa->fa_size;
			flash_area_close(fa);

			dfu_data.alt_setting = pSetup->wValue;
			*data_len = 0;
			return 0;
		}
	}

	/* Not handled by us */
	return -ENOTSUP;
}

static void dfu_interface_config(struct usb_desc_header *head,
				 u8_t bInterfaceNumber)
{
	ARG_UNUSED(head);

	dfu_cfg.if0.bInterfaceNumber = bInterfaceNumber;
}

/* Configuration of the DFU Device send to the USB Driver */
USBD_CFG_DATA_DEFINE(primary, dfu) struct usb_cfg_data dfu_config = {
	.usb_device_description = NULL,
	.interface_config = dfu_interface_config,
	.interface_descriptor = &dfu_cfg.if0,
	.cb_usb_status = dfu_status_cb,
	.interface = {
		.class_handler = dfu_class_handle_req,
		.custom_handler = dfu_custom_handle_req,
	},
	.num_endpoints = 0,
};

/*
 * Dummy configuration, this is necessary to configure DFU mode descriptor
 * which is an alternative (secondary) device descriptor.
 */
USBD_CFG_DATA_DEFINE(secondary, dfu) struct usb_cfg_data dfu_mode_config = {
	.usb_device_description = NULL,
	.interface_config = NULL,
	.interface_descriptor = &dfu_mode_desc.sec_dfu_cfg.if0,
	.cb_usb_status = dfu_status_cb,
	.interface = {
		.class_handler = dfu_class_handle_req,
		.custom_handler = dfu_custom_handle_req,
	},
	.num_endpoints = 0,
};

static void dfu_work_handler(struct k_work *item)
{
	ARG_UNUSED(item);

	switch (dfu_data_worker.worker_state) {
	case dfuIDLE:
/*
 * If progressive erase is enabled, then erase take place while
 * image collection, so not erase whole bank at DFU beginning
 */
#ifndef CONFIG_IMG_ERASE_PROGRESSIVELY
		if (boot_erase_img_bank(DT_FLASH_AREA_IMAGE_1_ID)) {
			dfu_data.state = dfuERROR;
			dfu_data.status = errERASE;
			break;
		}
#endif
	case dfuDNLOAD_IDLE:
		dfu_flash_write(dfu_data_worker.buf,
				dfu_data_worker.worker_len);
		break;
	default:
		LOG_ERR("OUT of state machine");
		break;
	}
}

static int usb_dfu_init(struct device *dev)
{
<<<<<<< HEAD
#ifndef CONFIG_USB_COMPOSITE_DEVICE
	int ret;
#endif
=======
	const struct flash_area *fa;
>>>>>>> b07d0102

	ARG_UNUSED(dev);

	k_work_init(&dfu_work, dfu_work_handler);
	k_poll_signal_init(&dfu_signal);

	if (flash_area_open(dfu_data.flash_area_id, &fa)) {
		return -EIO;
	}

	dfu_data.flash_upload_size = fa->fa_size;
	flash_area_close(fa);

	return 0;
}

/**
 * @brief Function to check if DFU is started.
 *
 * @return  true if DNBUSY/DNLOAD_IDLE, false otherwise.
 */
static bool is_dfu_started(void)
{
	if ((dfu_data.state == dfuDNBUSY) ||
	    (dfu_data.state == dfuDNLOAD_IDLE)) {
		return true;
	}

	return false;
}

/**
 * @brief Function to check and wait while the USB DFU is in progress.
 *
 * @return  N/A
 */
void wait_for_usb_dfu(void)
{
	/* Wait for a prescribed duration of time. If DFU hasn't started within
	 * that time, stop waiting and proceed further.
	 */
	for (int time = 0;
		time < (CONFIG_USB_DFU_WAIT_DELAY_MS/INTERMITTENT_CHECK_DELAY);
		time++) {
		if (is_dfu_started()) {
			k_poll_event_init(&dfu_event, K_POLL_TYPE_SIGNAL,
				K_POLL_MODE_NOTIFY_ONLY, &dfu_signal);

			/* Wait till DFU is complete */
			if (k_poll(&dfu_event, 1, K_FOREVER) != 0) {
				LOG_DBG("USB DFU Error");
			}

			LOG_INF("USB DFU Completed");
			break;
		}

		k_sleep(INTERMITTENT_CHECK_DELAY);
	}
}

SYS_INIT(usb_dfu_init, APPLICATION, CONFIG_KERNEL_INIT_PRIORITY_DEVICE);<|MERGE_RESOLUTION|>--- conflicted
+++ resolved
@@ -755,13 +755,7 @@
 
 static int usb_dfu_init(struct device *dev)
 {
-<<<<<<< HEAD
-#ifndef CONFIG_USB_COMPOSITE_DEVICE
-	int ret;
-#endif
-=======
 	const struct flash_area *fa;
->>>>>>> b07d0102
 
 	ARG_UNUSED(dev);
 

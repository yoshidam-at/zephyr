--- conflicted
+++ resolved
@@ -403,20 +403,12 @@
 		LOG_DBG("USB device connected");
 		break;
 	case USB_DC_CONFIGURED:
-<<<<<<< HEAD
-		dev_data->tx_ready = 1;
-		LOG_DBG("USB device configured");
-		/* execute the pending work */
-		if (dev_data->cb)
-			k_work_submit(&dev_data->cb_work);
-=======
 		cdc_acm_read_cb(cfg->endpoint[ACM_OUT_EP_IDX].ep_addr, 0,
 				dev_data);
 		dev_data->tx_ready = true;
 		dev_data->tx_irq_ena = true;
 		dev_data->rx_irq_ena = true;
 		LOG_INF("USB device configured");
->>>>>>> b07d0102
 		break;
 	case USB_DC_DISCONNECTED:
 		LOG_INF("USB device disconnected");

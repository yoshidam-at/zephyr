/*
 * Copyright (c) 2017 Linaro Ltd.
 *
 * SPDX-License-Identifier: Apache-2.0
 */

/**
 * @file
 * @brief Software driven 'bit-banging' library for I2C
 *
 * This code implements the I2C single master protocol in software by directly
 * manipulating the levels of the SCL and SDA lines of an I2C bus. It supports
 * the Standard-mode and Fast-mode speeds and doesn't support optional
 * protocol feature like 10-bit addresses or clock stretching.
 *
 * Timings and protocol are based Rev. 6 of the I2C specification:
 * http://www.nxp.com/documents/user_manual/UM10204.pdf
 */

#include <errno.h>
#include <kernel.h>
#include <drivers/i2c.h>
#include "i2c_bitbang.h"

/*
 * Indexes into delay table for each part of I2C timing waveform we are
 * interested in. In practice, for Standard and Fast modes, there are only two
 * different numerical values (T_LOW and T_HIGH) so we alias the others to
 * these. (Actually, we're simplifying a little, T_SU_STA could be T_HIGH on
 * Fast mode)
 */
#define T_LOW		0
#define T_HIGH		1
#define T_SU_STA	T_LOW
#define T_HD_STA	T_HIGH
#define T_SU_STP	T_HIGH
#define T_BUF		T_LOW

#define NS_TO_SYS_CLOCK_HW_CYCLES(ns) \
	((u64_t)sys_clock_hw_cycles_per_sec() * (ns) / NSEC_PER_SEC + 1)

int i2c_bitbang_configure(struct i2c_bitbang *context, u32_t dev_config)
{
	/* Check for features we don't support */
	if (I2C_ADDR_10_BITS & dev_config) {
		return -ENOTSUP;
	}

	/* Setup speed to use */
	switch (I2C_SPEED_GET(dev_config)) {
	case I2C_SPEED_STANDARD:
		context->delays[T_LOW]  = NS_TO_SYS_CLOCK_HW_CYCLES(4700);
		context->delays[T_HIGH] = NS_TO_SYS_CLOCK_HW_CYCLES(4000);
		break;
	case I2C_SPEED_FAST:
		context->delays[T_LOW]  = NS_TO_SYS_CLOCK_HW_CYCLES(1300);
		context->delays[T_HIGH] = NS_TO_SYS_CLOCK_HW_CYCLES(600);
		break;
	case I2C_SPEED_FAST_PLUS:
		context->delays[T_LOW]  = NS_TO_SYS_CLOCK_HW_CYCLES(500);
		context->delays[T_HIGH] = NS_TO_SYS_CLOCK_HW_CYCLES(260);
		break;
	default:
		return -ENOTSUP;
	}

	return 0;
}

static int i2c_get_scl(struct i2c_bitbang *context)
{
	return context->io->get_scl(context->io_context);
}

static void i2c_set_scl(struct i2c_bitbang *context, int state)
{
	context->io->set_scl(context->io_context, state);
	if (state)
		while (!i2c_get_scl(context->io_context));
}

static void i2c_set_sda(struct i2c_bitbang *context, int state)
{
	context->io->set_sda(context->io_context, state);
}

static int i2c_get_sda(struct i2c_bitbang *context)
{
	return context->io->get_sda(context->io_context);
}

static void i2c_delay(unsigned int cycles_to_wait)
{
	u32_t start = k_cycle_get_32();

	/* Wait until the given number of cycles have passed */
	while (k_cycle_get_32() - start < cycles_to_wait) {
	}
}

static void i2c_start(struct i2c_bitbang *context)
{
	i2c_set_sda(context, 0);
	i2c_delay(context->delays[T_HD_STA]);
<<<<<<< HEAD
=======

>>>>>>> dbfc2ebc
	i2c_set_scl(context, 0);
	i2c_delay(context->delays[T_LOW]);
}

static void i2c_repeated_start(struct i2c_bitbang *context)
{
	i2c_set_sda(context, 1);
	i2c_delay(context->delays[T_HIGH]);
	i2c_set_scl(context, 1);
	i2c_delay(context->delays[T_SU_STA]);
	i2c_start(context);
}

static void i2c_stop(struct i2c_bitbang *context)
{
<<<<<<< HEAD
	i2c_set_sda(context, 0);
	i2c_delay(context->delays[T_LOW]);
	i2c_set_scl(context, 1);
=======
	i2c_set_scl(context, 1);
	i2c_delay(context->delays[T_HIGH]);

	if (i2c_get_sda(context)) {
		/*
		 * SDA is already high, so we need to make it low so that
		 * we can create a rising edge. This means we're effectively
		 * doing a START.
		 */
		i2c_delay(context->delays[T_SU_STA]);
		i2c_set_sda(context, 0);
		i2c_delay(context->delays[T_HD_STA]);
	}
>>>>>>> dbfc2ebc
	i2c_delay(context->delays[T_SU_STP]);
	i2c_set_sda(context, 1);
	i2c_delay(context->delays[T_BUF]); /* In case we start again too soon */
}

static void i2c_write_bit(struct i2c_bitbang *context, int bit)
{
<<<<<<< HEAD
=======
	/* SDA hold time is zero, so no need for a delay here */
>>>>>>> dbfc2ebc
	i2c_set_sda(context, bit);
	i2c_set_scl(context, 1);
	i2c_delay(context->delays[T_HIGH]);
	i2c_set_scl(context, 0);
	i2c_delay(context->delays[T_LOW]);
}

static bool i2c_read_bit(struct i2c_bitbang *context)
{
	bool bit;

<<<<<<< HEAD
	i2c_set_scl(context, 1);
	i2c_delay(context->delays[T_HIGH]);
	bit = i2c_get_sda(context);
=======
	/* SDA hold time is zero, so no need for a delay here */
	i2c_set_sda(context, 1); /* Stop driving low, so slave has control */

	i2c_set_scl(context, 1);
	i2c_delay(context->delays[T_HIGH]);

	bit = i2c_get_sda(context);

>>>>>>> dbfc2ebc
	i2c_set_scl(context, 0);
	i2c_delay(context->delays[T_LOW]);
	return bit;
}

static bool i2c_write_byte(struct i2c_bitbang *context, u8_t byte)
{
	u8_t mask = 1 << 7;
	bool bit;

	do {
		i2c_write_bit(context, byte & mask);
	} while (mask >>= 1);
	i2c_set_sda(context, 1);
	i2c_delay(context->delays[T_HIGH]);
	i2c_set_scl(context, 1);
	i2c_delay(context->delays[T_HIGH]);

	/* Return inverted ACK bit, i.e. 'true' for ACK, 'false' for NACK */
	bit = i2c_read_bit(context);
	i2c_set_scl(context, 0);
	i2c_delay(context->delays[T_LOW]);
	return !bit;
}

static u8_t i2c_read_byte(struct i2c_bitbang *context)
{
	unsigned int byte = 1U;

	i2c_set_sda(context, 1);
	i2c_delay(context->delays[T_HIGH]);
	do {
		byte <<= 1;
		byte |= i2c_read_bit(context);
		if (!(byte & (1 << 8)))
			i2c_delay(context->delays[T_LOW]);
	} while (!(byte & (1 << 8)));

	return byte;
}

int i2c_bitbang_transfer(struct i2c_bitbang *context,
			   struct i2c_msg *msgs, u8_t num_msgs,
			   u16_t slave_address)
{
	u8_t *buf, *buf_end;
	struct i2c_msg *msg = msgs;
	unsigned int flags;
	int result = -EIO;

	if (!num_msgs) {
		return 0;
	}

	i2c_start(context);
	do {
		/* Start condition? */
		if (msgs != msg) {
			i2c_repeated_start(context);
		}

		/* Get flags for new message */
		flags = msgs->flags;

		/* Send address after any Start condition */
		unsigned int byte0 = slave_address << 1;

		byte0 |= (flags & I2C_MSG_RW_MASK) == I2C_MSG_READ;
		if (!i2c_write_byte(context, byte0))
			goto finish; /* No ACK received */

		/* Transfer data */
		buf = msgs->buf;
		buf_end = buf + msgs->len;
		if ((flags & I2C_MSG_RW_MASK) == I2C_MSG_READ) {
			/* Read */
			while (buf < buf_end) {
				*buf++ = i2c_read_byte(context);
				if (buf - msgs->buf == 1 &&
					(flags & I2C_MSG_RECV_LEN)) {
					if (*msgs->buf <= 0) {
						i2c_write_bit(context, 1);
						result = -EPROTO;
						goto finish;
					}
					msgs->len = *msgs->buf;
					buf_end = buf + msgs->len;
				}
				/* ACK the byte, except for the last one */
				i2c_write_bit(context, buf == buf_end);
			}
		} else {
			/* Write */
			while (buf < buf_end) {
				if (!i2c_write_byte(context, *buf++)) {
					goto finish; /* No ACK received */
				}
			}
		}

		/* Next message */
		msgs++;
		num_msgs--;
	} while (num_msgs);

	/* Complete without error */
	result = 0;
finish:
	i2c_stop(context);

	return result;
}

void i2c_bitbang_init(struct i2c_bitbang *context,
			const struct i2c_bitbang_io *io, void *io_context)
{
	context->io = io;
	context->io_context = io_context;
	i2c_bitbang_configure(context, I2C_SPEED_STANDARD << I2C_SPEED_SHIFT);
}<|MERGE_RESOLUTION|>--- conflicted
+++ resolved
@@ -102,10 +102,7 @@
 {
 	i2c_set_sda(context, 0);
 	i2c_delay(context->delays[T_HD_STA]);
-<<<<<<< HEAD
-=======
-
->>>>>>> dbfc2ebc
+
 	i2c_set_scl(context, 0);
 	i2c_delay(context->delays[T_LOW]);
 }
@@ -121,11 +118,6 @@
 
 static void i2c_stop(struct i2c_bitbang *context)
 {
-<<<<<<< HEAD
-	i2c_set_sda(context, 0);
-	i2c_delay(context->delays[T_LOW]);
-	i2c_set_scl(context, 1);
-=======
 	i2c_set_scl(context, 1);
 	i2c_delay(context->delays[T_HIGH]);
 
@@ -139,7 +131,6 @@
 		i2c_set_sda(context, 0);
 		i2c_delay(context->delays[T_HD_STA]);
 	}
->>>>>>> dbfc2ebc
 	i2c_delay(context->delays[T_SU_STP]);
 	i2c_set_sda(context, 1);
 	i2c_delay(context->delays[T_BUF]); /* In case we start again too soon */
@@ -147,10 +138,7 @@
 
 static void i2c_write_bit(struct i2c_bitbang *context, int bit)
 {
-<<<<<<< HEAD
-=======
 	/* SDA hold time is zero, so no need for a delay here */
->>>>>>> dbfc2ebc
 	i2c_set_sda(context, bit);
 	i2c_set_scl(context, 1);
 	i2c_delay(context->delays[T_HIGH]);
@@ -162,11 +150,6 @@
 {
 	bool bit;
 
-<<<<<<< HEAD
-	i2c_set_scl(context, 1);
-	i2c_delay(context->delays[T_HIGH]);
-	bit = i2c_get_sda(context);
-=======
 	/* SDA hold time is zero, so no need for a delay here */
 	i2c_set_sda(context, 1); /* Stop driving low, so slave has control */
 
@@ -175,7 +158,6 @@
 
 	bit = i2c_get_sda(context);
 
->>>>>>> dbfc2ebc
 	i2c_set_scl(context, 0);
 	i2c_delay(context->delays[T_LOW]);
 	return bit;

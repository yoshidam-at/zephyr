/*
 * Copyright (c) 2017 Linaro Ltd.
 *
 * SPDX-License-Identifier: Apache-2.0
 */

/**
 * @file
 * @brief Driver for software driven I2C using GPIO lines
 *
 * This driver implements an I2C interface by driving two GPIO lines under
 * software control. The GPIO pins used must be preconfigured to to a suitable
 * state, i.e. the SDA pin as open-colector/open-drain with a pull-up resistor
 * (possibly as an external component attached to the pin). When the SDA pin
 * is read it must return the state of the physical hardware line, not just the
 * last state written to it for output.
 *
 * The SCL pin should be configured in the same manner as SDA, or, if it is known
 * that the hardware attached to pin doesn't attempt clock stretching, then the
 * SCL pin may be a push/pull output.
 */

#include <device.h>
#include <errno.h>
#include <drivers/gpio.h>
#include <drivers/i2c.h>
#include "i2c_bitbang.h"

/* Driver config */
struct i2c_gpio_config {
	char *gpio_name;
	u8_t scl_pin;
	u8_t sda_pin;
};

/* Driver instance data */
struct i2c_gpio_context {
	struct i2c_bitbang bitbang;	/* Bit-bang library data */
	struct device *gpio;		/* GPIO used for I2C lines */
	u8_t scl_pin;			/* Pin on gpio used for SCL line */
	u8_t sda_pin;			/* Pin on gpio used for SDA line */
};

static void i2c_gpio_set_scl(void *io_context, int state)
{
	struct i2c_gpio_context *context = io_context;

<<<<<<< HEAD
#ifdef CONFIG_I2C_GPIO_SCL_NO_OPENDRAIN
	if (state)
		gpio_pin_configure(context->gpio, context->scl_pin,
				   GPIO_DIR_IN);
	else {
		gpio_pin_write(context->gpio, context->scl_pin, 0);
		gpio_pin_configure(context->gpio, context->scl_pin,
				   GPIO_DIR_OUT);
	}
#else
	gpio_pin_write(context->gpio, context->scl_pin, state);
#endif
=======
	gpio_pin_set(context->gpio, context->scl_pin, state);
>>>>>>> dbfc2ebc
}

static void i2c_gpio_set_sda(void *io_context, int state)
{
	struct i2c_gpio_context *context = io_context;

<<<<<<< HEAD
#ifdef CONFIG_I2C_GPIO_SDA_NO_OPENDRAIN
	if (state)
		gpio_pin_configure(context->gpio, context->sda_pin,
				   GPIO_DIR_IN);
	else {
		gpio_pin_write(context->gpio, context->sda_pin, 0);
		gpio_pin_configure(context->gpio, context->sda_pin,
				   GPIO_DIR_OUT);
	}
#else
	gpio_pin_write(context->gpio, context->sda_pin, state);
#endif
}

static int i2c_gpio_get_scl(void *io_context)
{
	struct i2c_gpio_context *context = io_context;
	u32_t state;

	gpio_pin_read(context->gpio, context->scl_pin, &state);
	return state;
=======
	gpio_pin_set(context->gpio, context->sda_pin, state);
>>>>>>> dbfc2ebc
}

static int i2c_gpio_get_sda(void *io_context)
{
	struct i2c_gpio_context *context = io_context;
	int rc = gpio_pin_get(context->gpio, context->sda_pin);

	/* Default high as that would be a NACK */
	return rc != 0;
}

static const struct i2c_bitbang_io io_fns = {
	.set_scl = &i2c_gpio_set_scl,
	.set_sda = &i2c_gpio_set_sda,
	.get_scl = &i2c_gpio_get_scl,
	.get_sda = &i2c_gpio_get_sda,
};

static int i2c_gpio_configure(struct device *dev, u32_t dev_config)
{
	struct i2c_gpio_context *context = dev->driver_data;

	return i2c_bitbang_configure(&context->bitbang, dev_config);
}

static int i2c_gpio_transfer(struct device *dev, struct i2c_msg *msgs,
				u8_t num_msgs, u16_t slave_address)
{
	struct i2c_gpio_context *context = dev->driver_data;

	return i2c_bitbang_transfer(&context->bitbang, msgs, num_msgs,
							slave_address);
}

static struct i2c_driver_api api = {
	.configure = i2c_gpio_configure,
	.transfer = i2c_gpio_transfer,
};

static int i2c_gpio_init(struct device *dev)
{
	struct i2c_gpio_context *context = dev->driver_data;
	const struct i2c_gpio_config *config = dev->config->config_info;

	context->gpio = device_get_binding(config->gpio_name);
	if (!context->gpio) {
		return -EINVAL;
	}
	context->sda_pin = config->sda_pin;
	context->scl_pin = config->scl_pin;

#ifdef CONFIG_I2C_GPIO_SDA_NO_OPENDRAIN
	gpio_pin_configure(context->gpio, context->sda_pin, GPIO_DIR_IN);
#else
	gpio_pin_write(context->gpio, context->sda_pin, 1);
	gpio_pin_configure(context->gpio, context->sda_pin, GPIO_DIR_OUT);
#endif
#ifdef CONFIG_I2C_GPIO_SCL_NO_OPENDRAIN
	gpio_pin_configure(context->gpio, context->scl_pin, GPIO_DIR_IN);
#else
	gpio_pin_write(context->gpio, context->scl_pin, 1);
	gpio_pin_configure(context->gpio, context->scl_pin, GPIO_DIR_OUT);
#endif

	i2c_bitbang_init(&context->bitbang, &io_fns, context);

	return 0;
}

#define	DEFINE_I2C_GPIO(_num)						\
									\
static struct i2c_gpio_context i2c_gpio_dev_data_##_num;		\
									\
static const struct i2c_gpio_config i2c_gpio_dev_cfg_##_num = {		\
	.gpio_name	= CONFIG_I2C_GPIO_##_num##_GPIO,		\
	.scl_pin	= CONFIG_I2C_GPIO_##_num##_SCL_PIN,		\
	.sda_pin	= CONFIG_I2C_GPIO_##_num##_SDA_PIN,		\
};									\
									\
DEVICE_AND_API_INIT(i2c_gpio_##_num, CONFIG_I2C_GPIO_##_num##_NAME,	\
	    i2c_gpio_init,						\
	    &i2c_gpio_dev_data_##_num,					\
	    &i2c_gpio_dev_cfg_##_num,					\
	    PRE_KERNEL_2, CONFIG_I2C_INIT_PRIORITY, &api)

#ifdef CONFIG_I2C_GPIO_0
DEFINE_I2C_GPIO(0);
#endif

#ifdef CONFIG_I2C_GPIO_1
DEFINE_I2C_GPIO(1);
#endif

#ifdef CONFIG_I2C_GPIO_2
DEFINE_I2C_GPIO(2);
#endif

#ifdef CONFIG_I2C_GPIO_3
DEFINE_I2C_GPIO(3);
#endif<|MERGE_RESOLUTION|>--- conflicted
+++ resolved
@@ -45,53 +45,14 @@
 {
 	struct i2c_gpio_context *context = io_context;
 
-<<<<<<< HEAD
-#ifdef CONFIG_I2C_GPIO_SCL_NO_OPENDRAIN
-	if (state)
-		gpio_pin_configure(context->gpio, context->scl_pin,
-				   GPIO_DIR_IN);
-	else {
-		gpio_pin_write(context->gpio, context->scl_pin, 0);
-		gpio_pin_configure(context->gpio, context->scl_pin,
-				   GPIO_DIR_OUT);
-	}
-#else
-	gpio_pin_write(context->gpio, context->scl_pin, state);
-#endif
-=======
 	gpio_pin_set(context->gpio, context->scl_pin, state);
->>>>>>> dbfc2ebc
 }
 
 static void i2c_gpio_set_sda(void *io_context, int state)
 {
 	struct i2c_gpio_context *context = io_context;
 
-<<<<<<< HEAD
-#ifdef CONFIG_I2C_GPIO_SDA_NO_OPENDRAIN
-	if (state)
-		gpio_pin_configure(context->gpio, context->sda_pin,
-				   GPIO_DIR_IN);
-	else {
-		gpio_pin_write(context->gpio, context->sda_pin, 0);
-		gpio_pin_configure(context->gpio, context->sda_pin,
-				   GPIO_DIR_OUT);
-	}
-#else
-	gpio_pin_write(context->gpio, context->sda_pin, state);
-#endif
-}
-
-static int i2c_gpio_get_scl(void *io_context)
-{
-	struct i2c_gpio_context *context = io_context;
-	u32_t state;
-
-	gpio_pin_read(context->gpio, context->scl_pin, &state);
-	return state;
-=======
 	gpio_pin_set(context->gpio, context->sda_pin, state);
->>>>>>> dbfc2ebc
 }
 
 static int i2c_gpio_get_sda(void *io_context)
